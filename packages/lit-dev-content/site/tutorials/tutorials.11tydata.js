/**
 * @license
 * Copyright 2022 Google LLC
 * SPDX-License-Identifier: BSD-3-Clause
 */

const fs = require('fs').promises;
const path = require('path');

/**
 * 11ty metadata for rendering the featured section in the tutorial catalog.
 *
 * @typedef {{position: number}} FeaturedOptions
 */

/**
 * Options for Loading Tutorial Metadata passed to 11ty's data rendering system.
 * @typedef {{
 *  featured: FeaturedOptions,
 * }} LoadDataOptions
*/

/** @type{LoadDataOptions} */
const defaultOptions = {featured: {position: undefined}};

/**
 * Given a dirname, will load the tutorial's tutorial.json and description.md,
 * files and return a full tutorial data object.
 *
 * @param {string} dirname Name of the tutorial's directory in /samples
 * @param {Partial<LoadDataOptions>=} Options for loading data.
 * @returns {Promise<Object>} Tutorial data to be consumed by
 *     /tutorials/index.html
 */
const loadTutorialData = async (dirname, options = defaultOptions) => {
  options = {...defaultOptions, ...options}
  const tutorialDir = path.resolve(
    __dirname,
    '../../samples/tutorials',
    dirname
  );
  const encoding = {encoding: 'utf8'};

  const manifestProm = fs.readFile(
    path.join(tutorialDir, 'tutorial.json'),
    encoding
  );
  const descriptionProm = fs.readFile(
    path.join(tutorialDir, 'description.md'),
    encoding
  );
  const [manifest, description] = await Promise.all([
    manifestProm,
    descriptionProm,
  ]);
  return {...options, ...JSON.parse(manifest), description, location: dirname};
};

/**
 * 11ty data JS loader.
 *
 * @returns {Promise<{eleventyComputed: {tutorials: Object[]}}>} 11ty data
 *   To be consumed by the tutorials catalog (/tutorials/index.html).
 */
module.exports = async () => {
  const tutorials = await Promise.all([
    // Learn
    loadTutorialData('intro-to-lit', {featured: {position: 0}}),
    loadTutorialData('async-directive', {featured: {position: 1}}),
    loadTutorialData('custom-attribute-converter', {featured: {position: 2}}),

    // Build
<<<<<<< HEAD
    loadTutorialData('brick-viewer'),
    loadTutorialData('svg-templates'),
=======
    loadTutorialData('wc-to-lit'),
    loadTutorialData('tooltip'),
>>>>>>> 2cbcb348
  ]);
  /*
   * tutorial data in order of rendering on the page
   */
  return {eleventyComputed: {tutorials}};
};<|MERGE_RESOLUTION|>--- conflicted
+++ resolved
@@ -70,13 +70,9 @@
     loadTutorialData('custom-attribute-converter', {featured: {position: 2}}),
 
     // Build
-<<<<<<< HEAD
-    loadTutorialData('brick-viewer'),
     loadTutorialData('svg-templates'),
-=======
     loadTutorialData('wc-to-lit'),
     loadTutorialData('tooltip'),
->>>>>>> 2cbcb348
   ]);
   /*
    * tutorial data in order of rendering on the page
