There are several ways of adding event listeners to list items getting rendered,
but care must be taken to ensure the correct information is made available to
the event handler. This step shows one way of achieving this.

The example currently has an array of strings in the `things` property that are
being rendered as list items with a "Delete" button which does not do anything
yet.

First, create a method that will be called when the button is clicked that will
remove the item from the `things` array. It will take the item's index.

{% switchable-sample %}

```ts
// my-element.ts
class MyElement extends LitElement {
  ⋮
  private _deleteThing(index: number) {
    this.things.splice(index, 1);
    this.requestUpdate();
  }
}
```

```js
// my-element.js
class MyElement extends LitElement {
  ⋮
  _deleteThing(index) {
    this.things.splice(index, 1);
    this.requestUpdate();
  }
}
```

{% endswitchable-sample %}

{% aside "warn" %}

Call `this.requestUpdate()` to render array mutations.

Since the `splice()` array method mutates the array without changing the
reference stored in `this.things`, Lit will not know that its content has
changed. Calling `requestUpdate()` triggers the component to update using the
new contents of the array.

{% endaside %}

Now register the handler on the button for each item as the array is being
mapped.

{% switchable-sample %}

```ts
// my-element.ts
  render() {
    return html`
      ⋮
      <ul>
        ${map(
          this.things,
          (thing, index) => html`
            <li>
              ${thing}
              <button @click=${() => this._deleteThing(index)}>Delete</button>
            </li>
          `
        )}
      </ul>
    `;
  }
```

```js
// my-element.js
  render() {
    return html`
      ⋮
      <ul>
        ${map(
          this.things,
          (thing, index) => html`
            <li>
              ${thing}
              <button @click=${() => this._deleteThing(index)}>Delete</button>
            </li>
          `
        )}
      </ul>
    `;
  }
```

{% endswitchable-sample %}

Now clicking the delete button should remove the item. Note that an inline arrow
function is used here to create closures such that each list item gets a
function that calls `_deleteThing` with its own index.

<<<<<<< HEAD
<litdev-aside type="info">
=======
{% aside "info" %}
>>>>>>> 45ace0e5

While closures will be fine for most cases, there are other ways to achieve this
behavior.

For instance, a property or attribute can be left on the element with the
listener which can then be accessed by the event handler via `event.target`.
When listening to an event that bubbles, using event delegation can be a
convenient way of handling it without attaching event listeners on every item.
Read more about it in [Listening to events fired from repeated
templates](/docs/components/events/#listening-to-events-fired-from-repeated-templates).

{% endaside %}<|MERGE_RESOLUTION|>--- conflicted
+++ resolved
@@ -97,11 +97,7 @@
 function is used here to create closures such that each list item gets a
 function that calls `_deleteThing` with its own index.
 
-<<<<<<< HEAD
-<litdev-aside type="info">
-=======
 {% aside "info" %}
->>>>>>> 45ace0e5
 
 While closures will be fine for most cases, there are other ways to achieve this
 behavior.
